--- conflicted
+++ resolved
@@ -20,6 +20,7 @@
             canBuyMaxCharges: t.canBuyMaxCharges,
             antiGriefMode: t.antiGriefMode,
             userIds: t.userIds
+            userIds: t.userIds
         };
     }
     writeFileSync("templates.json", JSON.stringify(templatesToSave, null, 4));
@@ -34,12 +35,8 @@
     accountCooldown: 20000,
     dropletReserve: 0,
     antiGriefStandby: 300000,
-<<<<<<< HEAD
     drawingMethod: 'linear',
     chargeThreshold: 0.5
-=======
-    drawingMethod: 'linear'
->>>>>>> 8f2f0c57
 };
 if (existsSync("settings.json")) {
     currentSettings = { ...currentSettings, ...JSON.parse(readFileSync("settings.json", "utf8")) };
@@ -73,6 +70,7 @@
 }
 
 class TemplateManager {
+    constructor(name, templateData, coords, canBuyCharges, canBuyMaxCharges, antiGriefMode, userIds) {
     constructor(name, templateData, coords, canBuyCharges, canBuyMaxCharges, antiGriefMode, userIds) {
         this.name = name;
         this.template = templateData;
@@ -130,6 +128,7 @@
                         this.status = `Initial run for ${name}#${id}`;
                         log(id, name, `🏁 Starting initial turn...`);
                         this.activeWplacer = wplacer;
+                        await wplacer.paint(currentSettings.drawingMethod);
                         await wplacer.paint(currentSettings.drawingMethod);
                         this.turnstileToken = wplacer.token;
                         await this.handleUpgrades(wplacer);
@@ -182,6 +181,7 @@
             }
 
             let userStates = [];
+            let userStates = [];
             for (const userId of this.userIds) {
                  const wplacer = new WPlacer(this.template, this.coords, this.canBuyCharges, requestTokenFromClients, currentSettings);
                  try {
@@ -192,13 +192,18 @@
                  } finally {
                      await wplacer.close();
                  }
+                 const wplacer = new WPlacer(this.template, this.coords, this.canBuyCharges, requestTokenFromClients, currentSettings);
+                 try {
+                     await wplacer.login(users[userId].cookies);
+                     userStates.push({ userId, charges: wplacer.userInfo.charges, cooldownMs: wplacer.userInfo.charges.cooldownMs });
+                 } catch (error) {
+                     logUserError(error, userId, users[userId].name, "check user status");
+                 } finally {
+                     await wplacer.close();
+                 }
             }
             
-<<<<<<< HEAD
             const readyUsers = userStates.filter(u => u.charges.count >= u.charges.max * currentSettings.chargeThreshold);
-=======
-            const readyUsers = userStates.filter(u => u.charges.count >= u.charges.max * 0.75);
->>>>>>> 8f2f0c57
             let userToRun = null;
 
             if (readyUsers.length > 0) {
@@ -223,7 +228,9 @@
                     await this.handleUpgrades(wplacer);
                 } catch (error) {
                     logUserError(error, userToRun.userId, users[userToRun.userId].name, "perform paint turn");
+                    logUserError(error, userToRun.userId, users[userToRun.userId].name, "perform paint turn");
                 } finally {
+                    await wplacer.close();
                     await wplacer.close();
                     this.activeWplacer = null;
                 }
@@ -254,11 +261,7 @@
                     }
                 }
                 
-<<<<<<< HEAD
                 const minTimeToReady = Math.min(...userStates.map(u => (u.charges.max * currentSettings.chargeThreshold - u.charges.count) * u.cooldownMs));
-=======
-                const minTimeToReady = Math.min(...userStates.map(u => (u.charges.max * 0.75 - u.charges.count) * u.cooldownMs));
->>>>>>> 8f2f0c57
                 const waitTime = (minTimeToReady > 0 ? minTimeToReady : 60000) + 2000;
                 this.status = `Waiting for charges.`;
                 log('SYSTEM', 'wplacer', `⏳ No users have reached charge threshold for "${this.name}". Waiting for next recharge in ${duration(waitTime)}...`);
@@ -341,6 +344,7 @@
     try {
         await wplacer.login(users[req.body.userIds[0]].cookies);
         const templateId = Date.now().toString();
+        templates[templateId] = new TemplateManager(req.body.templateName, req.body.template, req.body.coords, req.body.canBuyCharges, req.body.canBuyMaxCharges, req.body.antiGriefMode, req.body.userIds);
         templates[templateId] = new TemplateManager(req.body.templateName, req.body.template, req.body.coords, req.body.canBuyCharges, req.body.canBuyMaxCharges, req.body.antiGriefMode, req.body.userIds);
         saveTemplates();
         res.status(200).json({ id: templateId });
@@ -423,6 +427,7 @@
             const t = loadedTemplates[id];
             if (t.userIds.every(uid => users[uid])) {
                 templates[id] = new TemplateManager(t.name, t.template, t.coords, t.canBuyCharges, t.canBuyMaxCharges, t.antiGriefMode, t.userIds);
+                templates[id] = new TemplateManager(t.name, t.template, t.coords, t.canBuyCharges, t.canBuyMaxCharges, t.antiGriefMode, t.userIds);
             } else {
                 console.warn(`⚠️ Template "${t.name}" could not be loaded because one or more user IDs are missing from users.json. It will be removed on the next save.`);
             }
