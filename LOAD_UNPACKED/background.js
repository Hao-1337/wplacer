// --- Constants ---
const POLL_ALARM_NAME = 'wplacer-poll-alarm';
const COOKIE_ALARM_NAME = 'wplacer-cookie-alarm';

// --- Core Functions ---
const getSettings = async () => {
    let result = {};
    try { result = await chrome.storage.local.get(['wplacerPort']); } catch {}
    return {
        port: result.wplacerPort || 80,
        host: '127.0.0.1'
    };
};

const getServerUrl = async (path = '') => {
    const { host, port } = await getSettings();
    return `http://${host}:${port}${path}`;
};

// --- Token Refresh Logic ---
const pollForTokenRequest = async () => {
    console.log("wplacer: Polling server for token request...");
    try {
        const url = await getServerUrl("/token-needed");
        const response = await fetch(url);
        if (!response.ok) {
            console.warn(`wplacer: Server poll failed with status: ${response.status}`);
            return;
        }
        const data = await response.json();
        if (data.needed) {
            console.log("wplacer: Server requires a token. Initiating reload.");
            await initiateReload();
        }
    } catch (error) {
        console.error("wplacer: Could not connect to the server to poll for tokens.", error.message);
    }
};

const initiateReload = async () => {
    try {
        const tabs = await chrome.tabs.query({ url: "https://wplace.live/*" });
        if (tabs.length === 0) {
            console.warn("wplacer: Token requested, but no wplace.live tabs are open.");
            return;
        }
        const targetTab = tabs.find(t => t.active) || tabs[0];
        console.log(`wplacer: Sending reload command to tab #${targetTab.id}`);
        await chrome.tabs.sendMessage(targetTab.id, { action: "reloadForToken" });
    } catch (error) {
        // It's possible the content script isn't loaded yet, so we can try a direct reload as a fallback.
        console.error("wplacer: Error sending reload message to tab, falling back to direct reload.", error);
        const targetTab = (await chrome.tabs.query({ url: "https://wplace.live/*" }))[0];
        if (targetTab) {
            chrome.tabs.reload(targetTab.id);
        }
    }
};

// --- User/Cookie Management ---
const sendCookie = async (callback) => {
    const getCookie = (details) => new Promise(resolve => chrome.cookies.get(details, cookie => resolve(cookie)));

    const [jCookie, sCookie] = await Promise.all([
        getCookie({ url: 'https://backend.wplace.live', name: 'j' }),
        getCookie({ url: 'https://backend.wplace.live', name: 's' }),
    ]);

    if (!jCookie) return { success: false, error: "Cookie 'j' not found. Are you logged in?" };

    const cookies = { j: jCookie.value };
    if (sCookie) cookies.s = sCookie.value;
    const url = await getServerUrl('/user');

    try {
        const response = await fetch(url, {
            method: 'POST',
            headers: { 'Content-Type': 'application/json' },
            body: JSON.stringify({ cookies, expirationDate: jCookie.expirationDate }),
        });
        if (!response.ok) throw new Error(`Server responded with status: ${response.status}`);
        /** @type {{ name: string; }} */
        const userInfo = await response.json();
        callback?.({ success: true, name: userInfo.name });
    } catch (error) {
        callback?.({ success: false, error: 'Could not connect to the wplacer server.' });
    }
};

const quickLogout = (callback) => {
    const origin = "https://backend.wplace.live/";
    console.log(`wplacer: Clearing browsing data for ${origin}`);
    chrome.browsingData.remove({
        origins: [origin]
    }, {
        cache: true,
        cookies: true,
        fileSystems: true,
        indexedDB: true,
        localStorage: true,
        pluginData: true,
        serviceWorkers: true,
        webSQL: true
    }, () => {
        if (chrome.runtime.lastError) {
            console.error("wplacer: Error clearing browsing data.", chrome.runtime.lastError);
            if (callback) callback({ success: false, error: "Failed to clear data." });
        } else {
            console.log("wplacer: Browsing data cleared successfully. Reloading wplace.live tabs.");
            chrome.tabs.query({ url: "https://wplace.live/*" }, (tabs) => {
                if (tabs && tabs.length > 0) {
                    tabs.forEach(tab => chrome.tabs.reload(tab.id));
                }
            });
            if (callback) callback({ success: true });
        }
    });
};

// --- Event Listeners ---
chrome.runtime.onMessage.addListener((request, sender, sendResponse) => {
    if (request.action === "sendCookie") {
        sendCookie(sendResponse);
        return true; // Required for async response
    }
    if (request.action === "injectPawtect") {
        // Inject a small page-world script to hook fetch and compute pawtect when posting to pixel endpoint
        try {
            if (sender.tab?.id) {
                chrome.scripting.executeScript({
                    target: { tabId: sender.tab.id },
                    world: 'MAIN',
                    func: () => {
                        if (window.__wplacerPawtectHooked) return;
                        window.__wplacerPawtectHooked = true;

<<<<<<< HEAD
                        // Find by object value, not by file name
                        window.__wplacerPawtectModule = (async () => {
                            /** @typedef {{ type: "function" | "class" | "variable"; instanceResult: never; found: boolean; filterFunction: (obj: unknown, modules: Record<string, unknown>) => Promise<boolean>; readonly value: unknown; globalInstance: unknown }} Hook */

                            /**
                             * Create a hook filter that will get use for find the object
                             * @author Hao1337
                             * @param {(this: Hook, obj: unknown, modules: Record<string, unknown>) => boolean} filterFunction - The function that use to find the request module. Can't use the function/class/variable name since it get change every time the web have rebuild. But the property name stay the same at all!
                             * @param {"class"|"variable"|"function"} type - Value type
                             * @returns {Hook}
                             */
                            function createHook(filterFunction = () => false, type = 'class') {
                                const hookObj = {
                                    type,
                                    instanceResult: void 0,
                                    found: false,
                                    globalInstance: void 0,
                                    /** @type {unknown} */
                                    get value() {
                                        if (!this.instanceResult) return void 0;
                                        if (this.type === 'class') {
                                            return typeof this.instanceResult === 'function'
                                                ? this.instanceResult
                                                : Object.getPrototypeOf(this.instanceResult);
                                        }
                                        return this.instanceResult;
                                    },
                                };
                                hookObj.filterFunction = filterFunction.bind(hookObj);
                                return hookObj;
=======
                        const backend = 'https://backend.wplace.live';
                        const resolvePawtectChunkUrl = async () => {
                            try {
                                if (window.__wplacerPawtectChunk && typeof window.__wplacerPawtectChunk === 'string') return window.__wplacerPawtectChunk;
                                const cached = localStorage.getItem('wplacerPawtectChunk');
                                if (cached) { window.__wplacerPawtectChunk = cached; return cached; }

                                const urls = new Set();
                                // script tags
                                Array.from(document.querySelectorAll('script[src]')).forEach(s => { try { urls.add(new URL(s.src, location.href).href); } catch { } });
                                // modulepreload and script links (SvelteKit)
                                Array.from(document.querySelectorAll('link[rel="modulepreload"][href], link[as="script"][href]')).forEach(l => { try { urls.add(new URL(l.href, location.href).href); } catch { } });
                                // performance entries already loaded
                                try {
                                    (performance.getEntriesByType('resource') || []).forEach(e => {
                                        if (e && typeof e.name === 'string') urls.add(e.name);
                                    });
                                } catch { }

                                const scripts = Array.from(urls).filter(src => /\/_app\/immutable\/chunks\/.*\.js(\?.*)?$/i.test(src));
                                console.log('wplacer: pawtect chunk candidates', scripts);

                                for (const src of scripts) {
                                    try {
                                        const text = await fetch(src, { credentials: 'omit' }).then(r => r.text());
                                        if (/get_pawtected_endpoint_payload|pawtect/i.test(text)) {
                                            localStorage.setItem('wplacerPawtectChunk', src);
                                            window.__wplacerPawtectChunk = src;
                                            return src;
                                        }
                                    } catch { }
                                }
                                return null;
                            } catch { return null; }
                        };
                        const importModule = async () => {
                            const discovered = await resolvePawtectChunkUrl();
                            console.log('wplacer: pawtect chunk discovered', discovered);

                            const candidates = [];
                            if (discovered) candidates.push(discovered);
                            candidates.push(new URL('/_app/immutable/chunks/BdJF80pX.js', location.origin).href);
                            candidates.push('https://wplace.live/_app/immutable/chunks/BdJF80pX.js');
                            let lastErr;
                            for (const url of candidates) {
                                try { return await import(url); } catch (e) { lastErr = e; }
>>>>>>> ae359286
                            }

                            /**
                             * Find the script base on the hook options
                             * @author Hao1337
                             * @param {Hook[]} hooksInfo
                             * @returns {Promise<unknown[]>} - The module that you want to find, module order like input hook order
                             */
                            async function findScriptModuleRecusive(hooksInfo = []) {
                                const scripts = performance.getEntriesByType('resource').filter((r) => r.initiatorType === 'script');
                                const out = Array.from({ length: hooksInfo.length }).fill(void 0);

                                for (const script of scripts) {
                                    try {
                                        const module = await import(script.name);
                                        const moduleAsObject = Object.entries(module);

                                        for (const [exportName, exportValue] of moduleAsObject) {
                                            for (let i = 0; i < hooksInfo.length; i++) {
                                                const found = await hooksInfo[i].filterFunction(exportValue, moduleAsObject);
                                                if (found && !hooksInfo[i].found) {
                                                    hooksInfo[i].instanceResult = exportValue;
                                                    hooksInfo[i].found = true;
                                                    out[i] = module;
                                                    console.log(`wplacer: Hook matched on ${exportName} from ${script.name}`, out);
                                                }
                                            }
                                        }
                                    } catch (err) {
                                        console.warn('wplacer: Could not import', script.name, err);
                                    }
                                }

                                return out;
                            }

                            const pawTectHook = createHook(function FindPaintFunction(obj) {
                                if (!obj || typeof obj !== 'object') return false;
                                return 'paint' in obj && 'url' in obj && typeof obj['paint'] === 'function';
                            }, 'variable');

                            return await findScriptModuleRecusive([pawTectHook])
                                .then(r => r?.[0] ?? null)
                                .catch(console.error) ?? null;
                        })();

                        const backend = 'https://backend.wplace.live';
                        const computePawtect = async (url, bodyStr) => {
                            const mod = typeof window.__wplacerPawtectModule === "undefined" ? null : await window.__wplacerPawtectModule;
                            if (!mod || typeof mod._ !== 'function') return null;
                            const wasm = await mod._();
                            try {
                                const me = await fetch(`${backend}/me`, { credentials: 'include' }).then(r => r.ok ? r.json() : null);
                                if (me?.id && typeof mod.i === 'function') mod.i(me.id);
                            } catch { }
                            if (typeof mod.r === 'function') mod.r(url);
                            const enc = new TextEncoder();
                            const dec = new TextDecoder();
                            const bytes = enc.encode(bodyStr);
                            const inPtr = wasm.__wbindgen_malloc(bytes.length, 1);
                            new Uint8Array(wasm.memory.buffer, inPtr, bytes.length).set(bytes);
                            console.log('wplacer: pawtect compute start', { url, bodyLen: bodyStr.length });
                            const out = wasm.get_pawtected_endpoint_payload(inPtr, bytes.length);
                            let token;
                            if (Array.isArray(out)) {
                                const [outPtr, outLen] = out;
                                token = dec.decode(new Uint8Array(wasm.memory.buffer, outPtr, outLen));
                                try { wasm.__wbindgen_free(outPtr, outLen, 1); } catch { }
                            } else if (typeof out === 'string') {
                                token = out;
                            } else if (out && typeof out.ptr === 'number' && typeof out.len === 'number') {
                                token = dec.decode(new Uint8Array(wasm.memory.buffer, out.ptr, out.len));
                                try { wasm.__wbindgen_free(out.ptr, out.len, 1); } catch { }
                            } else {
                                console.warn('wplacer: unexpected pawtect out shape', typeof out);
                                token = null;
                            }
                            console.log('wplacer: pawtect compute done, tokenLen:', token ? token.length : 0);
                            window.postMessage({ type: 'WPLACER_PAWTECT_TOKEN', token, origin: 'pixel' }, '*');
                            return token;
                        };

                        const originalFetch = window.fetch.bind(window);
                        window.fetch = async (...args) => {
                            try {
                                const input = args[0];
                                const init = args[1] || {};
                                const req = new Request(input, init);
                                if (req.method === 'POST' && /\/s0\/pixel\//.test(req.url)) {
                                    // Prefer using init.body when it's already a string to avoid consuming streams
                                    const raw = typeof init.body === 'string' ? init.body : null;
                                    if (raw) {
                                        console.log('wplacer: hook(fetch) pixel POST detected (init.body)', req.url, 'len', raw.length);
                                        computePawtect(req.url, raw);
                                    } else {
                                        try {
                                            const clone = req.clone();
                                            const text = await clone.text();
                                            console.log('wplacer: hook(fetch) pixel POST detected (clone)', req.url, 'len', text.length);
                                            computePawtect(req.url, text);
                                        } catch { }
                                    }
                                }
                            } catch { }
                            return originalFetch(...args);
                        };
                        // Also hook XHR in case the site uses XMLHttpRequest
                        try {
                            const origOpen = XMLHttpRequest.prototype.open;
                            const origSend = XMLHttpRequest.prototype.send;
                            XMLHttpRequest.prototype.open = function (method, url) {
                                try {
                                    this.__wplacer_url = new URL(url, location.href).href;
                                    this.__wplacer_method = String(method || '');
                                } catch { }
                                return origOpen.apply(this, arguments);
                            };
                            XMLHttpRequest.prototype.send = function (body) {
                                try {
                                    if ((this.__wplacer_method || '').toUpperCase() === 'POST' && /\/s0\/pixel\//.test(this.__wplacer_url || '')) {
                                        const url = this.__wplacer_url;
                                        const maybeCompute = (raw) => { if (raw && typeof raw === 'string') computePawtect(url, raw); };
                                        if (typeof body === 'string') {
                                            console.log('wplacer: hook(XHR) pixel POST detected (string)', url, 'len', body.length);
                                            maybeCompute(body);
                                        } else if (body instanceof ArrayBuffer) {
                                            try { const s = new TextDecoder().decode(new Uint8Array(body)); console.log('wplacer: hook(XHR) pixel POST detected (ArrayBuffer)', url, 'len', s.length); maybeCompute(s); } catch { }
                                        } else if (body && typeof body === 'object' && 'buffer' in body && body.buffer instanceof ArrayBuffer) {
                                            // e.g., Uint8Array
                                            try { const s = new TextDecoder().decode(new Uint8Array(body.buffer)); console.log('wplacer: hook(XHR) pixel POST detected (TypedArray)', url, 'len', s.length); maybeCompute(s); } catch { }
                                        } else if (body && typeof body.text === 'function') {
                                            // Blob or similar
                                            try { body.text().then(s => { console.log('wplacer: hook(XHR) pixel POST detected (Blob)', url, 'len', (s || '').length); maybeCompute(s); }).catch(() => { }); } catch { }
                                        }
                                    }
                                } catch { }
                                return origSend.apply(this, arguments);
                            };
                        } catch { }
                        console.log('wplacer: pawtect fetch hook installed');
                    }
                });
            }
        } catch (e) {
            console.error('wplacer: failed to inject pawtect hook', e);
        }
        sendResponse({ ok: true });
        return true;
    }
    if (request.action === 'seedPawtect') {
        try {
            if (sender.tab?.id) {
                const bodyStr = String(request.bodyStr || '{"colors":[0],"coords":[1,1],"fp":"seed","t":"seed"}');
                chrome.scripting.executeScript({
                    target: { tabId: sender.tab.id },
                    world: 'MAIN',
                    func: (rawBody) => {
                        (async () => {
                            try {
                                const backend = 'https://backend.wplace.live';
                                const url = `${backend}/s0/pixel/1/1`;
<<<<<<< HEAD
                                const mod = typeof window.__wplacerPawtectModule === "undefined" ? null : await window.__wplacerPawtectModule;
=======
                                const resolvePawtectChunkUrl = async () => {
                                    try {
                                        if (window.__wplacerPawtectChunk && typeof window.__wplacerPawtectChunk === 'string') return window.__wplacerPawtectChunk;
                                        const cached = localStorage.getItem('wplacerPawtectChunk');
                                        if (cached) { window.__wplacerPawtectChunk = cached; return cached; }
                                        const urls = new Set();
                                        Array.from(document.querySelectorAll('script[src]')).forEach(s => { try { urls.add(new URL(s.src, location.href).href); } catch { } });
                                        Array.from(document.querySelectorAll('link[rel="modulepreload"][href], link[as="script"][href]')).forEach(l => { try { urls.add(new URL(l.href, location.href).href); } catch { } });
                                        try { (performance.getEntriesByType('resource') || []).forEach(e => { if (e && typeof e.name === 'string') urls.add(e.name); }); } catch { }
                                        const scripts = Array.from(urls).filter(src => /\/_app\/immutable\/chunks\/.*\.js(\?.*)?$/i.test(src));
                                        for (const src of scripts) {
                                            try { const text = await fetch(src, { credentials: 'omit' }).then(r => r.text()); if (/get_pawtected_endpoint_payload|pawtect/i.test(text)) { localStorage.setItem('wplacerPawtectChunk', src); window.__wplacerPawtectChunk = src; return src; } } catch { }
                                        }
                                        return null;
                                    } catch { return null; }
                                };
                                const discovered = await resolvePawtectChunkUrl();
                                const mod = discovered ? await import(discovered) : await import('/_app/immutable/chunks/BdJF80pX.js');
>>>>>>> ae359286
                                const wasm = await mod._();
                                try {
                                    const me = await fetch(`${backend}/me`, { credentials: 'include' }).then(r => r.ok ? r.json() : null);
                                    if (me?.id && typeof mod.i === 'function') mod.i(me.id);
                                } catch { }
                                if (typeof mod.r === 'function') mod.r(url);
                                const enc = new TextEncoder();
                                const dec = new TextDecoder();
                                const bytes = enc.encode(rawBody);
                                const inPtr = wasm.__wbindgen_malloc(bytes.length, 1);
                                new Uint8Array(wasm.memory.buffer, inPtr, bytes.length).set(bytes);
                                const out = wasm.get_pawtected_endpoint_payload(inPtr, bytes.length);
                                let token;
                                if (Array.isArray(out)) {
                                    const [outPtr, outLen] = out;
                                    token = dec.decode(new Uint8Array(wasm.memory.buffer, outPtr, outLen));
                                    try { wasm.__wbindgen_free(outPtr, outLen, 1); } catch { }
                                } else if (typeof out === 'string') {
                                    token = out;
                                } else if (out && typeof out.ptr === 'number' && typeof out.len === 'number') {
                                    token = dec.decode(new Uint8Array(wasm.memory.buffer, out.ptr, out.len));
                                    try { wasm.__wbindgen_free(out.ptr, out.len, 1); } catch { }
                                }
                                window.postMessage({ type: 'WPLACER_PAWTECT_TOKEN', token, origin: 'seed' }, '*');
                            } catch { }
                        })();
                    },
                    args: [bodyStr]
                });
            }
        } catch { }
        sendResponse({ ok: true });
        return true;
    }
    if (request.action === 'computePawtectForT') {
        try {
            if (sender.tab?.id) {
                const turnstile = typeof request.bodyStr === 'string' ? (() => { try { return JSON.parse(request.bodyStr).t || ''; } catch { return ''; } })() : '';
                chrome.scripting.executeScript({
                    target: { tabId: sender.tab.id },
                    world: 'MAIN',
                    func: (tValue) => {
                        (async () => {
                            try {
                                const backend = 'https://backend.wplace.live';
<<<<<<< HEAD
                                const mod = typeof window.__wplacerPawtectModule === "undefined" ? null : await window.__wplacerPawtectModule;
=======
                                const resolvePawtectChunkUrl = async () => {
                                    try {
                                        if (window.__wplacerPawtectChunk && typeof window.__wplacerPawtectChunk === 'string') return window.__wplacerPawtectChunk;
                                        const cached = localStorage.getItem('wplacerPawtectChunk');
                                        if (cached) { window.__wplacerPawtectChunk = cached; return cached; }
                                        const urls = new Set();
                                        Array.from(document.querySelectorAll('script[src]')).forEach(s => { try { urls.add(new URL(s.src, location.href).href); } catch { } });
                                        Array.from(document.querySelectorAll('link[rel="modulepreload"][href], link[as="script"][href]')).forEach(l => { try { urls.add(new URL(l.href, location.href).href); } catch { } });
                                        try { (performance.getEntriesByType('resource') || []).forEach(e => { if (e && typeof e.name === 'string') urls.add(e.name); }); } catch { }
                                        const scripts = Array.from(urls).filter(src => /\/_app\/immutable\/chunks\/.*\.js(\?.*)?$/i.test(src));
                                        for (const src of scripts) {
                                            try { const text = await fetch(src, { credentials: 'omit' }).then(r => r.text()); if (/get_pawtected_endpoint_payload|pawtect/i.test(text)) { localStorage.setItem('wplacerPawtectChunk', src); window.__wplacerPawtectChunk = src; return src; } } catch { }
                                        }
                                        return null;
                                    } catch { return null; }
                                };
                                const discovered = await resolvePawtectChunkUrl();
                                const mod = discovered ? await import(discovered) : await import('/_app/immutable/chunks/BdJF80pX.js');
>>>>>>> ae359286
                                const wasm = await mod._();
                                try {
                                    const me = await fetch(`${backend}/me`, { credentials: 'include' }).then(r => r.ok ? r.json() : null);
                                    if (me?.id && typeof mod.i === 'function') mod.i(me.id);
                                } catch { }
                                // Randomize pixel tile minimally (fixed 1/1) and coords for simplicity
                                const url = `${backend}/s0/pixel/1/1`;
                                if (typeof mod.r === 'function') mod.r(url);
                                const fp = (window.wplacerFP && String(window.wplacerFP)) || (() => {
                                    const b = new Uint8Array(16); crypto.getRandomValues(b); return Array.from(b).map(x => x.toString(16).padStart(2, '0')).join('');
                                })();
                                const rx = Math.floor(Math.random() * 1000);
                                const ry = Math.floor(Math.random() * 1000);
                                const bodyObj = { colors: [0], coords: [rx, ry], fp, t: String(tValue || '') };
                                const rawBody = JSON.stringify(bodyObj);
                                const enc = new TextEncoder();
                                const dec = new TextDecoder();
                                const bytes = enc.encode(rawBody);
                                const inPtr = wasm.__wbindgen_malloc(bytes.length, 1);
                                new Uint8Array(wasm.memory.buffer, inPtr, bytes.length).set(bytes);
                                const out = wasm.get_pawtected_endpoint_payload(inPtr, bytes.length);
                                let token;
                                if (Array.isArray(out)) {
                                    const [outPtr, outLen] = out;
                                    token = dec.decode(new Uint8Array(wasm.memory.buffer, outPtr, outLen));
                                    try { wasm.__wbindgen_free(outPtr, outLen, 1); } catch { }
                                } else if (typeof out === 'string') {
                                    token = out;
                                } else if (out && typeof out.ptr === 'number' && typeof out.len === 'number') {
                                    token = dec.decode(new Uint8Array(wasm.memory.buffer, out.ptr, out.len));
                                    try { wasm.__wbindgen_free(out.ptr, out.len, 1); } catch { }
                                }
                                window.postMessage({ type: 'WPLACER_PAWTECT_TOKEN', token, origin: 'simple' }, '*');
                            } catch { }
                        })();
                    },
                    args: [turnstile]
                });
            }
        } catch { }
        sendResponse({ ok: true });
        return true;
    }
    if (request.action === "quickLogout") {
        quickLogout(sendResponse);
        return true; // Required for async response
    }
    if (request.type === "SEND_TOKEN") {
        getServerUrl("/t").then(url => {
            fetch(url, {
                method: "POST",
                headers: { "Content-Type": "application/json" },
                body: JSON.stringify({
                    t: request.token,
                    pawtect: request.pawtect || null,
                    fp: request.fp || null
                })
            });
        });
    }
    return false;
});

chrome.tabs.onUpdated.addListener((tabId, changeInfo, tab) => {
    if (changeInfo.status === 'complete' && tab.url?.startsWith("https://wplace.live")) {
        console.log("wplacer: wplace.live tab loaded. Sending cookie.");
        sendCookie(response => console.log(`wplacer: Cookie send status: ${response.success ? 'Success' : 'Failed'}`));
    }
});

chrome.alarms.onAlarm.addListener((alarm) => {
    if (alarm.name === COOKIE_ALARM_NAME) {
        console.log("wplacer: Periodic alarm triggered. Sending cookie.");
        sendCookie(response => console.log(`wplacer: Periodic cookie refresh: ${response.success ? 'Success' : 'Failed'}`));
    } else if (alarm.name === POLL_ALARM_NAME) {
        pollForTokenRequest();
    }
});

// --- Initialization ---
const initializeAlarms = () => {
    // Poll for token requests every 45 seconds. This is the main keep-alive for the service worker.
    chrome.alarms.create(POLL_ALARM_NAME, {
        delayInMinutes: 0.1,
        periodInMinutes: 0.75 // 45 seconds
    });
    // Refresh cookies less frequently.
    chrome.alarms.create(COOKIE_ALARM_NAME, {
        delayInMinutes: 1,
        periodInMinutes: 20
    });
    console.log("wplacer: Alarms initialized.");
};

chrome.runtime.onStartup.addListener(() => {
    console.log("wplacer: Browser startup.");
    initializeAlarms();
});

chrome.runtime.onInstalled.addListener(() => {
    console.log("wplacer: Extension installed/updated.");
    initializeAlarms();
});<|MERGE_RESOLUTION|>--- conflicted
+++ resolved
@@ -134,7 +134,6 @@
                         if (window.__wplacerPawtectHooked) return;
                         window.__wplacerPawtectHooked = true;
 
-<<<<<<< HEAD
                         // Find by object value, not by file name
                         window.__wplacerPawtectModule = (async () => {
                             /** @typedef {{ type: "function" | "class" | "variable"; instanceResult: never; found: boolean; filterFunction: (obj: unknown, modules: Record<string, unknown>) => Promise<boolean>; readonly value: unknown; globalInstance: unknown }} Hook */
@@ -165,54 +164,6 @@
                                 };
                                 hookObj.filterFunction = filterFunction.bind(hookObj);
                                 return hookObj;
-=======
-                        const backend = 'https://backend.wplace.live';
-                        const resolvePawtectChunkUrl = async () => {
-                            try {
-                                if (window.__wplacerPawtectChunk && typeof window.__wplacerPawtectChunk === 'string') return window.__wplacerPawtectChunk;
-                                const cached = localStorage.getItem('wplacerPawtectChunk');
-                                if (cached) { window.__wplacerPawtectChunk = cached; return cached; }
-
-                                const urls = new Set();
-                                // script tags
-                                Array.from(document.querySelectorAll('script[src]')).forEach(s => { try { urls.add(new URL(s.src, location.href).href); } catch { } });
-                                // modulepreload and script links (SvelteKit)
-                                Array.from(document.querySelectorAll('link[rel="modulepreload"][href], link[as="script"][href]')).forEach(l => { try { urls.add(new URL(l.href, location.href).href); } catch { } });
-                                // performance entries already loaded
-                                try {
-                                    (performance.getEntriesByType('resource') || []).forEach(e => {
-                                        if (e && typeof e.name === 'string') urls.add(e.name);
-                                    });
-                                } catch { }
-
-                                const scripts = Array.from(urls).filter(src => /\/_app\/immutable\/chunks\/.*\.js(\?.*)?$/i.test(src));
-                                console.log('wplacer: pawtect chunk candidates', scripts);
-
-                                for (const src of scripts) {
-                                    try {
-                                        const text = await fetch(src, { credentials: 'omit' }).then(r => r.text());
-                                        if (/get_pawtected_endpoint_payload|pawtect/i.test(text)) {
-                                            localStorage.setItem('wplacerPawtectChunk', src);
-                                            window.__wplacerPawtectChunk = src;
-                                            return src;
-                                        }
-                                    } catch { }
-                                }
-                                return null;
-                            } catch { return null; }
-                        };
-                        const importModule = async () => {
-                            const discovered = await resolvePawtectChunkUrl();
-                            console.log('wplacer: pawtect chunk discovered', discovered);
-
-                            const candidates = [];
-                            if (discovered) candidates.push(discovered);
-                            candidates.push(new URL('/_app/immutable/chunks/BdJF80pX.js', location.origin).href);
-                            candidates.push('https://wplace.live/_app/immutable/chunks/BdJF80pX.js');
-                            let lastErr;
-                            for (const url of candidates) {
-                                try { return await import(url); } catch (e) { lastErr = e; }
->>>>>>> ae359286
                             }
 
                             /**
@@ -374,28 +325,7 @@
                             try {
                                 const backend = 'https://backend.wplace.live';
                                 const url = `${backend}/s0/pixel/1/1`;
-<<<<<<< HEAD
                                 const mod = typeof window.__wplacerPawtectModule === "undefined" ? null : await window.__wplacerPawtectModule;
-=======
-                                const resolvePawtectChunkUrl = async () => {
-                                    try {
-                                        if (window.__wplacerPawtectChunk && typeof window.__wplacerPawtectChunk === 'string') return window.__wplacerPawtectChunk;
-                                        const cached = localStorage.getItem('wplacerPawtectChunk');
-                                        if (cached) { window.__wplacerPawtectChunk = cached; return cached; }
-                                        const urls = new Set();
-                                        Array.from(document.querySelectorAll('script[src]')).forEach(s => { try { urls.add(new URL(s.src, location.href).href); } catch { } });
-                                        Array.from(document.querySelectorAll('link[rel="modulepreload"][href], link[as="script"][href]')).forEach(l => { try { urls.add(new URL(l.href, location.href).href); } catch { } });
-                                        try { (performance.getEntriesByType('resource') || []).forEach(e => { if (e && typeof e.name === 'string') urls.add(e.name); }); } catch { }
-                                        const scripts = Array.from(urls).filter(src => /\/_app\/immutable\/chunks\/.*\.js(\?.*)?$/i.test(src));
-                                        for (const src of scripts) {
-                                            try { const text = await fetch(src, { credentials: 'omit' }).then(r => r.text()); if (/get_pawtected_endpoint_payload|pawtect/i.test(text)) { localStorage.setItem('wplacerPawtectChunk', src); window.__wplacerPawtectChunk = src; return src; } } catch { }
-                                        }
-                                        return null;
-                                    } catch { return null; }
-                                };
-                                const discovered = await resolvePawtectChunkUrl();
-                                const mod = discovered ? await import(discovered) : await import('/_app/immutable/chunks/BdJF80pX.js');
->>>>>>> ae359286
                                 const wasm = await mod._();
                                 try {
                                     const me = await fetch(`${backend}/me`, { credentials: 'include' }).then(r => r.ok ? r.json() : null);
@@ -441,28 +371,7 @@
                         (async () => {
                             try {
                                 const backend = 'https://backend.wplace.live';
-<<<<<<< HEAD
                                 const mod = typeof window.__wplacerPawtectModule === "undefined" ? null : await window.__wplacerPawtectModule;
-=======
-                                const resolvePawtectChunkUrl = async () => {
-                                    try {
-                                        if (window.__wplacerPawtectChunk && typeof window.__wplacerPawtectChunk === 'string') return window.__wplacerPawtectChunk;
-                                        const cached = localStorage.getItem('wplacerPawtectChunk');
-                                        if (cached) { window.__wplacerPawtectChunk = cached; return cached; }
-                                        const urls = new Set();
-                                        Array.from(document.querySelectorAll('script[src]')).forEach(s => { try { urls.add(new URL(s.src, location.href).href); } catch { } });
-                                        Array.from(document.querySelectorAll('link[rel="modulepreload"][href], link[as="script"][href]')).forEach(l => { try { urls.add(new URL(l.href, location.href).href); } catch { } });
-                                        try { (performance.getEntriesByType('resource') || []).forEach(e => { if (e && typeof e.name === 'string') urls.add(e.name); }); } catch { }
-                                        const scripts = Array.from(urls).filter(src => /\/_app\/immutable\/chunks\/.*\.js(\?.*)?$/i.test(src));
-                                        for (const src of scripts) {
-                                            try { const text = await fetch(src, { credentials: 'omit' }).then(r => r.text()); if (/get_pawtected_endpoint_payload|pawtect/i.test(text)) { localStorage.setItem('wplacerPawtectChunk', src); window.__wplacerPawtectChunk = src; return src; } } catch { }
-                                        }
-                                        return null;
-                                    } catch { return null; }
-                                };
-                                const discovered = await resolvePawtectChunkUrl();
-                                const mod = discovered ? await import(discovered) : await import('/_app/immutable/chunks/BdJF80pX.js');
->>>>>>> ae359286
                                 const wasm = await mod._();
                                 try {
                                     const me = await fetch(`${backend}/me`, { credentials: 'include' }).then(r => r.ok ? r.json() : null);
