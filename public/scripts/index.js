// elements
const $ = (id) => document.getElementById(id);
const main = $("main");
const openManageUsers = $("openManageUsers");
const openAddTemplate = $("openAddTemplate");
const openManageTemplates = $("openManageTemplates");
const openSettings = $("openSettings");
const userForm = $("userForm");
const scookie = $("scookie");
const jcookie = $("jcookie");
const submitUser = $("submitUser");
const manageUsers = $("manageUsers");
const userList = $("userList");
const checkUserStatus = $("checkUserStatus");
const addTemplate = $("addTemplate");
const convert = $("convert");
const details = $("details");
const size = $("size");
const ink = $("ink");
const templateCanvas = $("templateCanvas");
const previewCanvas = $("previewCanvas");
const previewCanvasButton = $("previewCanvasButton");
const templateForm = $("templateForm");
const templateFormTitle = $("templateFormTitle");
const convertInput = $("convertInput");
const templateName = $("templateName");
const tx = $("tx");
const ty = $("ty");
const px = $("px");
const py = $("py");
const userSelectList = $("userSelectList");
const selectAllUsers = $("selectAllUsers");
const canBuyMaxCharges = $("canBuyMaxCharges");
const canBuyCharges = $("canBuyCharges");
const antiGriefMode = $("antiGriefMode");
const submitTemplate = $("submitTemplate");
const manageTemplates = $("manageTemplates");
const templateList = $("templateList");
const startAll = $("startAll");
const stopAll = $("stopAll");
const settings = $("settings");
const drawingModeSelect = $("drawingModeSelect");
const outlineMode = $("outlineMode");
const useDitherDecoder = $("useDitherDecoder");
const turnstileNotifications = $("turnstileNotifications");
const accountCooldown = $("accountCooldown");
const purchaseCooldown = $("purchaseCooldown");
const dropletReserve = $("dropletReserve");
const antiGriefStandby = $("antiGriefStandby");
const chargeThreshold = $("chargeThreshold");
const chargeThresholdContainer = $("chargeThresholdContainer");
const totalCharges = $("totalCharges");
const totalMaxCharges = $("totalMaxCharges");
const messageBoxOverlay = $("messageBoxOverlay");
// add reference for new toggle
const alwaysDrawOnCharge = $("alwaysDrawOnCharge");
const messageBoxTitle = $("messageBoxTitle");
const messageBoxContent = $("messageBoxContent");
const messageBoxConfirm = $("messageBoxConfirm");
const messageBoxCancel = $("messageBoxCancel");

// Message Box
let confirmCallback = null;

const showMessage = (title, content) => {
    messageBoxTitle.textContent = title;
    messageBoxContent.textContent = content;
    messageBoxCancel.classList.add('hidden');
    messageBoxConfirm.textContent = 'OK';
    messageBoxOverlay.classList.remove('hidden');
    confirmCallback = null;
};

const showConfirmation = (title, content, onConfirm) => {
    messageBoxTitle.textContent = title;
    messageBoxContent.textContent = content;
    messageBoxCancel.classList.remove('hidden');
    messageBoxConfirm.textContent = 'Confirm';
    messageBoxOverlay.classList.remove('hidden');
    confirmCallback = onConfirm;
};

const closeMessageBox = () => {
    messageBoxOverlay.classList.add('hidden');
    confirmCallback = null;
};

messageBoxConfirm.addEventListener('click', () => {
    if (confirmCallback) {
        confirmCallback();
    }
    closeMessageBox();
});

messageBoxCancel.addEventListener('click', () => {
    closeMessageBox();
});

const handleError = (error) => {
    console.error(error);
    let message = "An unknown error occurred. Check the console for details.";

    if (error.code === 'ERR_NETWORK') {
        message = "Could not connect to the server. Please ensure the bot is running and accessible.";
    } else if (error.response && error.response.data && error.response.data.error) {
        const errMsg = error.response.data.error;
        if (errMsg.includes("(1015)")) {
            message = "You are being rate-limited by the server. Please wait a moment before trying again.";
        } else if (errMsg.includes("(500)")) {
            message = "Authentication failed. The user's cookie may be expired or invalid. Please try adding the user again with a new cookie.";
        } else {
            message = errMsg; // Show the full error if it's not a known one
        }
    }
    showMessage("Error", message);
};


// users
const loadUsers = async (f) => {
    try {
        const users = await axios.get("/users");
        if (f) f(users.data);
    } catch (error) {
        handleError(error);
    };
};
userForm.addEventListener('submit', async (e) => {
    e.preventDefault();
    try {
        const response = await axios.post('/user', { cookies: { s: scookie.value, j: jcookie.value } });
        if (response.status === 200) {
            showMessage("Success", `Logged in as ${response.data.name} (#${response.data.id})!`);
            userForm.reset();
            openManageUsers.click(); // Refresh the view
        }
    } catch (error) {
        handleError(error);
    };
});

// templates
const basic_colors = { "0,0,0": 1, "60,60,60": 2, "120,120,120": 3, "210,210,210": 4, "255,255,255": 5, "96,0,24": 6, "237,28,36": 7, "255,127,39": 8, "246,170,9": 9, "249,221,59": 10, "255,250,188": 11, "14,185,104": 12, "19,230,123": 13, "135,255,94": 14, "12,129,110": 15, "16,174,166": 16, "19,225,190": 17, "40,80,158": 18, "64,147,228": 19, "96,247,242": 20, "107,80,246": 21, "153,177,251": 22, "120,12,153": 23, "170,56,185": 24, "224,159,249": 25, "203,0,122": 26, "236,31,128": 27, "243,141,169": 28, "104,70,52": 29, "149,104,42": 30, "248,178,119": 31 };
const premium_colors = { "170,170,170": 32, "165,14,30": 33, "250,128,114": 34, "228,92,26": 35, "214,181,148": 36, "156,132,49": 37, "197,173,49": 38, "232,212,95": 39, "74,107,58": 40, "90,148,74": 41, "132,197,115": 42, "15,121,159": 43, "187,250,242": 44, "125,199,255": 45, "77,49,184": 46, "74,66,132": 47, "122,113,196": 48, "181,174,241": 49, "219,164,99": 50, "209,128,81": 51, "255,197,165": 52, "155,82,73": 53, "209,128,120": 54, "250,182,164": 55, "123,99,82": 56, "156,132,107": 57, "51,57,65": 58, "109,117,141": 59, "179,185,209": 60, "109,100,63": 61, "148,140,107": 62, "205,197,158": 63 };
const colors = { ...basic_colors, ...premium_colors };

const colorById = (id) => Object.keys(colors).find(key => colors[key] === id);
<<<<<<< HEAD

// better adjust color
const adjustColor = (value) => Math.max(0, Math.min(255, value));

const findNearestPaletteColor = (r, g, b) => {
    let nearest = null;
    let minDist = Infinity;
    for (const key of Object.keys(colors)) {
        const [pr, pg, pb] = key.split(',').map(Number);
        const dist = (r - pr) ** 2 + (g - pg) ** 2 + (b - pb) ** 2;
        if (dist < minDist) {
            minDist = dist;
            nearest = key;
        }
    }
    return { id: colors[nearest], color: nearest };
=======
const closest = color => {
    const [tr, tg, tb] = color.split(',').map(Number);
    // only use basic_colors for closest match to keep current behavior
    return basic_colors[Object.keys(basic_colors).reduce((closest, current) => {
        const [cr, cg, cb] = current.split(',').map(Number);
        const [clR, clG, clB] = closest.split(',').map(Number);
        return Math.sqrt(Math.pow(tr - cr, 2) + Math.pow(tg - cg, 2) + Math.pow(tb - cb, 2)) < Math.sqrt(Math.pow(tr - clR, 2) + Math.pow(tg - clG, 2) + Math.pow(tb - clB, 2)) ? current : closest;
    })];
>>>>>>> e53ae024
};

const drawTemplate = (template, canvas) => {
    canvas.width = template.width;
    canvas.height = template.height;
    const ctx = canvas.getContext("2d");
    ctx.clearRect(0, 0, template.width, template.height);
    const imageData = new ImageData(template.width, template.height);
    for (let x = 0; x < template.width; x++) {
        for (let y = 0; y < template.height; y++) {
            const color = template.data[x][y];
            if (color === 0) continue;
            const i = (y * template.width + x) * 4;
            const [r, g, b] = colorById(color).split(',').map(Number);
            imageData.data[i] = r;
            imageData.data[i + 1] = g;
            imageData.data[i + 2] = b;
            imageData.data[i + 3] = 255;
        };
    };
    ctx.putImageData(imageData, 0, 0);
};
const loadTemplates = async (f) => {
    try {
        const templates = await axios.get("/templates");
        if (f) f(templates.data);
    } catch (error) {
        handleError(error);
    };
};
const fetchCanvas = async (txVal, tyVal, pxVal, pyVal, width, height) => {
    const TILE_SIZE = 1000;
    const startX = txVal * TILE_SIZE + pxVal;
    const startY = tyVal * TILE_SIZE + pyVal;
    const endX = startX + width;
    const endY = startY + height;
    const startTileX = Math.floor(startX / TILE_SIZE);
    const startTileY = Math.floor(startY / TILE_SIZE);
    const endTileX = Math.floor((endX - 1) / TILE_SIZE);
    const endTileY = Math.floor((endY - 1) / TILE_SIZE);

    previewCanvas.width = width;
    previewCanvas.height = height;
    const ctx = previewCanvas.getContext('2d');
    ctx.clearRect(0, 0, width, height);

    for (let txi = startTileX; txi <= endTileX; txi++) {
        for (let tyi = startTileY; tyi <= endTileY; tyi++) {
            try {
                const response = await axios.get('/canvas', { params: { tx: txi, ty: tyi } });
                const img = new Image();
                img.src = response.data.image;
                await img.decode();
                const sx = (txi === startTileX) ? startX - txi * TILE_SIZE : 0;
                const sy = (tyi === startTileY) ? startY - tyi * TILE_SIZE : 0;
                const ex = (txi === endTileX) ? endX - txi * TILE_SIZE : TILE_SIZE;
                const ey = (tyi === endTileY) ? endY - tyi * TILE_SIZE : TILE_SIZE;
                const sw = ex - sx;
                const sh = ey - sy;
                const dx = txi * TILE_SIZE + sx - startX;
                const dy = tyi * TILE_SIZE + sy - startY;
                ctx.drawImage(img, sx, sy, sw, sh, dx, dy, sw, sh);
            } catch (error) {
                handleError(error);
                return;
            }
        }
    }

    const baseImage = ctx.getImageData(0, 0, width, height);
    const templateCtx = templateCanvas.getContext('2d');
    const templateImage = templateCtx.getImageData(0, 0, width, height);
    ctx.globalAlpha = 0.5;
    ctx.drawImage(templateCanvas, 0, 0);
    ctx.globalAlpha = 1;
    const b = baseImage.data;
    const t = templateImage.data;
    for (let i = 0; i < t.length; i += 4) {
        // skip transparent template pixels
        if (t[i + 3] === 0) continue;
        if (b[i + 3] === 0) continue;

        const idx = i / 4;
        const x = idx % width;
        const y = Math.floor(idx / width);
        ctx.fillStyle = 'rgba(255,0,0,0.8)';
        ctx.fillRect(x, y, 1, 1);
    }
};

const ditherimgdecoder = async (imageData, width, height) => {
    const data = imageData.data;
    const matrix = Array.from({ length: width }, () => Array(height).fill(0));
    let ink = 0;

    for (let y = 0; y < height; y++) {
        for (let x = 0; x < width; x++) {
            const idx = (y * width + x) * 4;
            const a = data[idx + 3];
            if (a !== 255) {
                matrix[x][y] = 0;
                continue;
            }
            const r = data[idx];
            const g = data[idx + 1];
            const b = data[idx + 2];
            const { id, color } = findNearestPaletteColor(r, g, b);
            const [nr, ng, nb] = color.split(',').map(Number);
            matrix[x][y] = id;
            ink += 1;
            const errR = r - nr;
            const errG = g - ng;
            const errB = b - nb;
            const distribute = (dx, dy, factor) => {
                const nx = x + dx;
                const ny = y + dy;
                if (nx < 0 || nx >= width || ny < 0 || ny >= height) return;
                const nIdx = (ny * width + nx) * 4;
                data[nIdx] = adjustColor(data[nIdx] + errR * factor);
                data[nIdx + 1] = adjustColor(data[nIdx + 1] + errG * factor);
                data[nIdx + 2] = adjustColor(data[nIdx + 2] + errB * factor);
            };
            distribute(1, 0, 7 / 16);
            distribute(-1, 1, 3 / 16);
            distribute(0, 1, 5 / 16);
            distribute(1, 1, 1 / 16);
        }
        if (y % 50 === 0) await new Promise(resolve => setTimeout(resolve, 0));
    }
    return { matrix, ink };
};

const nearestimgdecoder = (imageData, width, height) => {
    const d = imageData.data;
    const matrix = Array.from({ length: width }, () => Array(height).fill(0));
    let ink = 0;

    for (let y = 0; y < height; y++) {
        for (let x = 0; x < width; x++) {
            const i = (y * width + x) * 4;
            const a = d[i + 3];
            if (a === 255) {
                const r = d[i], g = d[i + 1], b = d[i + 2];

                let bestKey = null;
                let min = Infinity;
                for (const key of Object.keys(colors)) {
                    const [pr, pg, pb] = key.split(',').map(Number);
                    const dist = (r - pr) ** 2 + (g - pg) ** 2 + (b - pb) ** 2;
                    if (dist < min) {
                        min = dist;
                        bestKey = key;
                    }
                }
                matrix[x][y] = colors[bestKey];
                ink += 1;
            } else {
                matrix[x][y] = 0;
            }
        }
    }
    return { matrix, ink };
};

let currentTemplate = { width: 0, height: 0, data: [] };

const processImageFile = (file, callback) => {
    if (!file) return;
    const reader = new FileReader();
    reader.onload = e => {
        const image = new Image();
        image.src = e.target.result;
        image.onload = async () => {
            const canvas = document.createElement("canvas");
            canvas.width = image.width;
            canvas.height = image.height;
            const ctx = canvas.getContext("2d");
            ctx.drawImage(image, 0, 0);

            const imageData = ctx.getImageData(0, 0, canvas.width, canvas.height);

            const { matrix, ink } = useDitherDecoder.checked
                ? await ditherimgdecoder(imageData, canvas.width, canvas.height)
                : nearestimgdecoder(imageData, canvas.width, canvas.height);

            const template = {
                width: canvas.width,
                height: canvas.height,
                ink,
                data: matrix
            };

            canvas.remove();
            callback(template);
        };
    };
    reader.readAsDataURL(file);
};
convertInput.addEventListener('change', async () => {
    processImageFile(convertInput.files[0], (template) => {
        currentTemplate = template;
        drawTemplate(template, templateCanvas);
        size.innerHTML = `${template.width}x${template.height}px`;
        ink.innerHTML = template.ink;
        details.style.display = "block";
    });
});
previewCanvasButton.addEventListener('click', async () => {
    const txVal = parseInt(tx.value, 10);
    const tyVal = parseInt(ty.value, 10);
    const pxVal = parseInt(px.value, 10);
    const pyVal = parseInt(py.value, 10);
    if (isNaN(txVal) || isNaN(tyVal) || isNaN(pxVal) || isNaN(pyVal) || currentTemplate.width === 0) {
        showMessage("Error", "Please convert an image and enter valid coordinates before previewing.");
        return;
    }
    await fetchCanvas(txVal, tyVal, pxVal, pyVal, currentTemplate.width, currentTemplate.height);
});

canBuyMaxCharges.addEventListener('change', () => {
    if (canBuyMaxCharges.checked) {
        canBuyCharges.checked = false;
    }
});

canBuyCharges.addEventListener('change', () => {
    if (canBuyCharges.checked) {
        canBuyMaxCharges.checked = false;
    }
});

const resetTemplateForm = () => {
    templateForm.reset();
    templateFormTitle.textContent = "Add Template";
    submitTemplate.innerHTML = '<img src="icons/addTemplate.svg">Add Template';
    delete templateForm.dataset.editId;
    details.style.display = "none";
    currentTemplate = { width: 0, height: 0, data: [] };
};

templateForm.addEventListener('submit', async (e) => {
    e.preventDefault();

    const isEditMode = !!templateForm.dataset.editId;

    if (!isEditMode && (!currentTemplate || currentTemplate.width === 0)) {
        showMessage("Error", "Please convert an image before creating a template.");
        return;
    }
    const selectedUsers = Array.from(document.querySelectorAll('input[name="user_checkbox"]:checked')).map(cb => cb.value);
    if (selectedUsers.length === 0) {
        showMessage("Error", "Please select at least one user.");
        return;
    }

    const data = {
        templateName: templateName.value,
        coords: [tx.value, ty.value, px.value, py.value].map(Number),
        userIds: selectedUsers,
        canBuyCharges: canBuyCharges.checked,
        canBuyMaxCharges: canBuyMaxCharges.checked,
        antiGriefMode: antiGriefMode.checked
    };

    if (currentTemplate && currentTemplate.width > 0) {
        data.template = currentTemplate;
    }

    try {
        if (isEditMode) {
            await axios.put(`/template/edit/${templateForm.dataset.editId}`, data);
            showMessage("Success", "Template updated!");
        } else {
            await axios.post('/template', data);
            showMessage("Success", "Template created!");
        }
        resetTemplateForm();
        openManageTemplates.click();
    } catch (error) {
        handleError(error);
    };
});
startAll.addEventListener('click', async () => {
    for (const child of templateList.children) {
        try {
            await axios.put(`/template/${child.id}`, { running: true });
        } catch (error) {
            handleError(error);
        };
    };
    showMessage("Success", "Finished! Check console for details.");
    openManageTemplates.click();
});
stopAll.addEventListener('click', async () => {
    for (const child of templateList.children) {
        try {
            await axios.put(`/template/${child.id}`, { running: false });
        } catch (error) {
            handleError(error);
        };
    };
    showMessage("Success", "Finished! Check console for details.");
    openManageTemplates.click();
});


// tabs
let currentTab = main;
const changeTab = (el) => {
    currentTab.style.display = "none";
    el.style.display = "block";
    currentTab = el;
};
const sleep = ms => new Promise(resolve => setTimeout(resolve, ms));
openManageUsers.addEventListener("click", () => {
    userList.innerHTML = "";
    userForm.reset();
    totalCharges.textContent = "?";
    totalMaxCharges.textContent = "?";
    loadUsers(users => {
        for (const id of Object.keys(users)) {
            const user = document.createElement('div');
            user.className = 'user';
            user.id = `user-${id}`;
            user.innerHTML = `
                <div class="user-info">
                    <span>${users[id].name}</span>
                    <span>(#${id})</span>
                    <div class="user-stats">
                        Charges: <b>?</b>/<b>?</b> | Level <b>?</b> <span class="level-progress">(?%)</span>
                    </div>
                </div>
                <div class="user-actions">
                    <button class="delete-btn" title="Delete User"><img src="icons/remove.svg"></button>
                    <button class="json-btn" title="Get Raw User Info"><img src="icons/code.svg"></button>
                </div>`;

            user.querySelector('.delete-btn').addEventListener("click", () => {
                showConfirmation(
                    "Delete User",
                    `Are you sure you want to delete ${users[id].name} (#${id})?`,
                    async () => {
                        try {
                            await axios.delete(`/user/${id}`);
                            showMessage("Success", "User deleted.");
                            openManageUsers.click();
                        } catch (error) {
                            handleError(error);
                        };
                    }
                );
            });
            user.querySelector('.json-btn').addEventListener("click", async () => {
                try {
                    const response = await axios.get(`/user/status/${id}`);
                    showMessage("Raw User Info", JSON.stringify(response.data, null, 2));
                } catch (error) {
                    handleError(error);
                };
            });
            userList.appendChild(user);
        };
    });
    changeTab(manageUsers);
});

async function processInParallel(tasks, concurrency) {
    const queue = [...tasks];
    const workers = [];

    const runTask = async () => {
        while (queue.length > 0) {
            const task = queue.shift();
            if (task) await task();
        }
    };

    for (let i = 0; i < concurrency; i++) {
        workers.push(runTask());
    }

    await Promise.all(workers);
}

checkUserStatus.addEventListener("click", async () => {
    checkUserStatus.disabled = true;
    checkUserStatus.innerHTML = "Checking...";
    const userElements = Array.from(document.querySelectorAll('.user'));

    let totalCurrent = 0;
    let totalMax = 0;

    const tasks = userElements.map(userEl => async () => {
        const id = userEl.id.split('-')[1];
        const infoSpans = userEl.querySelectorAll('.user-info > span');
        const currentChargesEl = userEl.querySelector('.user-stats b:nth-of-type(1)');
        const maxChargesEl = userEl.querySelector('.user-stats b:nth-of-type(2)');
        const currentLevelEl = userEl.querySelector('.user-stats b:nth-of-type(3)');
        const levelProgressEl = userEl.querySelector('.level-progress');

        infoSpans.forEach(span => span.style.color = 'var(--warning-color)');
        try {
            const response = await axios.get(`/user/status/${id}`);
            const userInfo = response.data;

            const charges = Math.floor(userInfo.charges.count);
            const max = userInfo.charges.max;
            const level = Math.floor(userInfo.level);
            const progress = Math.round((userInfo.level % 1) * 100);

            currentChargesEl.textContent = charges;
            maxChargesEl.textContent = max;
            currentLevelEl.textContent = level;
            levelProgressEl.textContent = `(${progress}%)`;
            totalCurrent += charges;
            totalMax += max;

            infoSpans.forEach(span => span.style.color = 'var(--success-color)');
        } catch (error) {
            currentChargesEl.textContent = "ERR";
            maxChargesEl.textContent = "ERR";
            currentLevelEl.textContent = "?";
            levelProgressEl.textContent = "(?%)";
            infoSpans.forEach(span => span.style.color = 'var(--error-color)');
        }
    });

    await processInParallel(tasks, 5);

    totalCharges.textContent = totalCurrent;
    totalMaxCharges.textContent = totalMax;

    checkUserStatus.disabled = false;
    checkUserStatus.innerHTML = '<img src="icons/check.svg">Check Account Status';
});
openAddTemplate.addEventListener("click", () => {
    resetTemplateForm();
    userSelectList.innerHTML = "";
    loadUsers(users => {
        if (Object.keys(users).length === 0) {
            userSelectList.innerHTML = "<span>No users added. Please add a user first.</span>";
            return;
        }
        for (const id of Object.keys(users)) {
            const userDiv = document.createElement('div');
            userDiv.className = 'user-select-item';
            const checkbox = document.createElement('input');
            checkbox.type = 'checkbox';
            checkbox.id = `user_${id}`;
            checkbox.name = 'user_checkbox';
            checkbox.value = id;
            const label = document.createElement('label');
            label.htmlFor = `user_${id}`;
            label.textContent = `${users[id].name} (#${id})`;
            userDiv.appendChild(checkbox);
            userDiv.appendChild(label);
            userSelectList.appendChild(userDiv);
        }
    });
    changeTab(addTemplate);
});
selectAllUsers.addEventListener('click', () => {
    document.querySelectorAll('#userSelectList input[type="checkbox"]').forEach(cb => cb.checked = true);
});

const createToggleButton = (template, id, buttonsContainer, statusSpan) => {
    const button = document.createElement('button');
    const isRunning = template.running;

    button.className = isRunning ? 'destructive-button' : 'primary-button';
    button.innerHTML = `<img src="icons/${isRunning ? 'pause' : 'play'}.svg">${isRunning ? 'Stop' : 'Start'} Template`;

    button.addEventListener('click', async () => {
        try {
            await axios.put(`/template/${id}`, { running: !isRunning });
            template.running = !isRunning;
            const newButton = createToggleButton(template, id, buttonsContainer, statusSpan);
            button.replaceWith(newButton);
            statusSpan.textContent = `Status: ${!isRunning ? 'Started' : 'Stopped'}`;
        } catch (error) {
            handleError(error);
        }
    });
    return button;
};

openManageTemplates.addEventListener("click", () => {
    templateList.innerHTML = "";
    loadUsers(users => {
        loadTemplates(templates => {
            for (const id of Object.keys(templates)) {
                const t = templates[id];
                const userListFormatted = t.userIds.map(userId => {
                    const user = users[userId];
                    return user ? `${user.name}#${userId}` : `Unknown#${userId}`;
                }).join(", ");

                const template = document.createElement('div');
                template.id = id;
                template.className = "template";
                const infoSpan = document.createElement('span');
                infoSpan.innerHTML = `<b>Template Name:</b> ${t.name}<br><b>Assigned Accounts:</b> ${userListFormatted}<br><b>Coordinates:</b> ${t.coords.join(", ")}<br><b>Buy Max Charge Upgrades:</b> ${t.canBuyMaxCharges ? "Yes" : "No"}<br><b>Buy Extra Charges:</b> ${t.canBuyCharges ? "Yes" : "No"}<br><b>Anti-Grief Mode:</b> ${t.antiGriefMode ? "Yes" : "No"}<br><b class="status-text">Status:</b> ${t.status}`;
                template.appendChild(infoSpan);

                const canvas = document.createElement("canvas");
                drawTemplate(t.template, canvas);
                const buttons = document.createElement('div');
                buttons.className = "template-actions";

                const toggleButton = createToggleButton(t, id, buttons, infoSpan.querySelector('.status-text'));
                buttons.appendChild(toggleButton);

                const editButton = document.createElement('button');
                editButton.className = 'secondary-button';
                editButton.innerHTML = '<img src="icons/settings.svg">Edit Template';
                editButton.addEventListener('click', () => {
                    openAddTemplate.click();
                    templateFormTitle.textContent = `Edit Template: ${t.name}`;
                    submitTemplate.innerHTML = '<img src="icons/edit.svg">Save Changes';
                    templateForm.dataset.editId = id;

                    templateName.value = t.name;
                    [tx.value, ty.value, px.value, py.value] = t.coords;
                    canBuyCharges.checked = t.canBuyCharges;
                    canBuyMaxCharges.checked = t.canBuyMaxCharges;
                    antiGriefMode.checked = t.antiGriefMode;

                    document.querySelectorAll('input[name="user_checkbox"]').forEach(cb => {
                        if (t.userIds.includes(cb.value)) {
                            cb.checked = true;
                        }
                    });
                });

                const delButton = document.createElement('button');
                delButton.className = 'destructive-button';
                delButton.innerHTML = '<img src="icons/remove.svg">Delete Template';
                delButton.addEventListener("click", () => {
                    showConfirmation(
                        "Delete Template",
                        `Are you sure you want to delete template "${t.name}"?`,
                        async () => {
                            try {
                                await axios.delete(`/template/${id}`);
                                openManageTemplates.click();
                            } catch (error) {
                                handleError(error);
                            };
                        }
                    );
                });
                buttons.append(editButton);
                buttons.append(delButton);
                template.append(canvas);
                template.append(buttons);
                templateList.append(template);
            };
        });
    });
    changeTab(manageTemplates);
});
openSettings.addEventListener("click", async () => {
    try {
        const response = await axios.get('/settings');
        const currentSettings = response.data;
        drawingModeSelect.value = currentSettings.drawingMethod;
        turnstileNotifications.checked = currentSettings.turnstileNotifications;
        accountCooldown.value = currentSettings.accountCooldown / 1000;
        purchaseCooldown.value = currentSettings.purchaseCooldown / 1000;
        dropletReserve.value = currentSettings.dropletReserve;
        antiGriefStandby.value = currentSettings.antiGriefStandby / 60000;
        chargeThreshold.value = currentSettings.chargeThreshold * 100;
        alwaysDrawOnCharge.checked = !!currentSettings.alwaysDrawOnCharge;
        chargeThresholdContainer.style.display = alwaysDrawOnCharge.checked ? 'none' : 'block';
        useDitherDecoder.checked = !!currentSettings.useDitherDecoder;
    } catch (error) {
        handleError(error);
    }
    changeTab(settings);
});

// Settings
drawingModeSelect.addEventListener('change', async () => {
    try {
        await axios.put('/settings', { drawingMethod: drawingModeSelect.value });
        showMessage("Success", "Drawing mode saved!");
    } catch (error) {
        handleError(error);
    }
});

turnstileNotifications.addEventListener('change', async () => {
    try {
        await axios.put('/settings', { turnstileNotifications: turnstileNotifications.checked });
        showMessage("Success", "Notification setting saved!");
    } catch (error) {
        handleError(error);
    }
});

accountCooldown.addEventListener('change', async () => {
    try {
        const newCooldown = parseInt(accountCooldown.value, 10) * 1000;
        if (isNaN(newCooldown) || newCooldown < 0) {
            showMessage("Error", "Please enter a valid non-negative number.");
            return;
        }
        await axios.put('/settings', { accountCooldown: newCooldown });
        showMessage("Success", "Account cooldown saved!");
    } catch (error) {
        handleError(error);
    }
});

purchaseCooldown.addEventListener('change', async () => {
    try {
        const newCooldown = parseInt(purchaseCooldown.value, 10) * 1000;
        if (isNaN(newCooldown) || newCooldown < 0) {
            showMessage("Error", "Please enter a valid non-negative number.");
            return;
        }
        await axios.put('/settings', { purchaseCooldown: newCooldown });
        showMessage("Success", "Purchase cooldown saved!");
    } catch (error) {
        handleError(error);
    }
});

dropletReserve.addEventListener('change', async () => {
    try {
        const newReserve = parseInt(dropletReserve.value, 10);
        if (isNaN(newReserve) || newReserve < 0) {
            showMessage("Error", "Please enter a valid non-negative number.");
            return;
        }
        await axios.put('/settings', { dropletReserve: newReserve });
        showMessage("Success", "Droplet reserve saved!");
    } catch (error) {
        handleError(error);
    }
});

antiGriefStandby.addEventListener('change', async () => {
    try {
        const newStandby = parseInt(antiGriefStandby.value, 10) * 60000;
        if (isNaN(newStandby) || newStandby < 60000) {
            showMessage("Error", "Please enter a valid number (at least 1 minute).");
            return;
        }
        await axios.put('/settings', { antiGriefStandby: newStandby });
        showMessage("Success", "Anti-grief standby time saved!");
    } catch (error) {
        handleError(error);
    }
});

outlineMode.addEventListener('change', async () => {
    try {
        await axios.put('/settings', { outlineMode: outlineMode.checked });
        showMessage("Success", "Outline mode saved!");
    } catch (error) {
        handleError(error);
    }
});

useDitherDecoder.addEventListener('change', async () => {
    try {
        await axios.put('/settings', { useDitherDecoder: useDitherDecoder.checked });
        showMessage("Success", "Color decoder setting saved!");
        if (convertInput.files && convertInput.files[0]) {
            processImageFile(convertInput.files[0], (template) => {
                currentTemplate = template;
                drawTemplate(template, templateCanvas);
                size.innerHTML = `${template.width}x${template.height}px`;
                ink.innerHTML = template.ink;
                details.style.display = "block";
            });
        }
    } catch (error) {
        handleError(error);
    }
});

chargeThreshold.addEventListener('change', async () => {
    try {
        const newThreshold = parseInt(chargeThreshold.value, 10);
        if (isNaN(newThreshold) || newThreshold < 1 || newThreshold > 100) {
            showMessage("Error", "Please enter a valid percentage between 1 and 100.");
            return;
        }
        await axios.put('/settings', { chargeThreshold: newThreshold / 100 });
        showMessage("Success", "Charge threshold saved!");
    } catch (error) {
        handleError(error);
    }
});

// New toggle: alwaysDrawOnCharge
alwaysDrawOnCharge.addEventListener('change', async () => {
    try {
        await axios.put('/settings', { alwaysDrawOnCharge: alwaysDrawOnCharge.checked });
        showMessage("Success", "Always-draw-on-charge setting saved!");
        // Hide the threshold input if immediate-draw is enabled, show otherwise
        chargeThresholdContainer.style.display = alwaysDrawOnCharge.checked ? 'none' : 'block';
        // Wake running templates so they re-evaluate immediately
        // (server will also wake them; this keeps UI responsive)
    } catch (error) {
        handleError(error);
    }
});


tx.addEventListener('blur', () => {
    const value = tx.value.trim();
    const urlRegex = /pixel\/(\d+)\/(\d+)\?x=(\d+)&y=(\d+)/;
    const urlMatch = value.match(urlRegex);

    if (urlMatch) {
        tx.value = urlMatch[1];
        ty.value = urlMatch[2];
        px.value = urlMatch[3];
        py.value = urlMatch[4];
    } else {
        const parts = value.split(/\s+/);
        if (parts.length === 4) {
            tx.value = parts[0].replace(/[^0-9]/g, '');
            ty.value = parts[1].replace(/[^0-9]/g, '');
            px.value = parts[2].replace(/[^0-9]/g, '');
            py.value = parts[3].replace(/[^0-9]/g, '');
        } else {
            tx.value = value.replace(/[^0-9]/g, '');
        }
    }
});

[ty, px, py].forEach(input => {
    input.addEventListener('blur', () => {
        input.value = input.value.replace(/[^0-9]/g, '');
    });
});<|MERGE_RESOLUTION|>--- conflicted
+++ resolved
@@ -145,24 +145,6 @@
 const colors = { ...basic_colors, ...premium_colors };
 
 const colorById = (id) => Object.keys(colors).find(key => colors[key] === id);
-<<<<<<< HEAD
-
-// better adjust color
-const adjustColor = (value) => Math.max(0, Math.min(255, value));
-
-const findNearestPaletteColor = (r, g, b) => {
-    let nearest = null;
-    let minDist = Infinity;
-    for (const key of Object.keys(colors)) {
-        const [pr, pg, pb] = key.split(',').map(Number);
-        const dist = (r - pr) ** 2 + (g - pg) ** 2 + (b - pb) ** 2;
-        if (dist < minDist) {
-            minDist = dist;
-            nearest = key;
-        }
-    }
-    return { id: colors[nearest], color: nearest };
-=======
 const closest = color => {
     const [tr, tg, tb] = color.split(',').map(Number);
     // only use basic_colors for closest match to keep current behavior
@@ -171,7 +153,6 @@
         const [clR, clG, clB] = closest.split(',').map(Number);
         return Math.sqrt(Math.pow(tr - cr, 2) + Math.pow(tg - cg, 2) + Math.pow(tb - cb, 2)) < Math.sqrt(Math.pow(tr - clR, 2) + Math.pow(tg - clG, 2) + Math.pow(tb - clB, 2)) ? current : closest;
     })];
->>>>>>> e53ae024
 };
 
 const drawTemplate = (template, canvas) => {
